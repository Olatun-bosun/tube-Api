﻿
using Microsoft.AspNetCore.Mvc;
using System.Collections.Concurrent;
using System.Diagnostics;
using System.Text.Json;
using System.Text.RegularExpressions;

namespace YouTube.Controllers
{
    [ApiController]
    [Route("api/[controller]")]
    public class YouTubeController : ControllerBase
    {
        private readonly ILogger<YouTubeController> _logger;
        private readonly string _downloadPath;
        private readonly string _ytDlpPath;
        private readonly string? _ffmpegPath;
        
        // Track active downloads
        private static readonly ConcurrentDictionary<string, DownloadSession> _activeDownloads = new();

        public YouTubeController(ILogger<YouTubeController> logger, IConfiguration configuration)
        {
            _logger = logger;
            _downloadPath = configuration["DownloadPath"] ?? Path.Combine(Path.GetTempPath(), "youtube-downloads");
            _ytDlpPath = configuration["YtDlpPath"] ?? "yt-dlp";
            _ffmpegPath = configuration["FFmpegPath"];

            Directory.CreateDirectory(_downloadPath);
        }

        // APPROACH 1: Start download with progress tracking
        [HttpPost("start-download")]
        public async Task<IActionResult> StartDownload([FromBody] DownloadRequest request)
        {
            try
            {
                if (string.IsNullOrEmpty(request.VideoUrl) || !IsValidYouTubeUrl(request.VideoUrl))
                {
                    return BadRequest("Invalid YouTube URL");
                }

                var sessionId = Guid.NewGuid().ToString("N")[..8];
                var outputTemplate = Path.Combine(_downloadPath, $"{sessionId}_%(title)s.%(ext)s");

                var downloadSession = new DownloadSession
                {
                    Id = sessionId,
                    VideoUrl = request.VideoUrl,
                    Quality = request.Quality ?? "best",
                    Status = DownloadStatus.Starting,
                    StartTime = DateTime.UtcNow
                };

                _activeDownloads[sessionId] = downloadSession;

                // Start download in background
                _ = Task.Run(async () => await ProcessDownloadAsync(sessionId, request, outputTemplate));

                return Ok(new { sessionId, status = "started" });
            }
            catch (Exception ex)
            {
                _logger.LogError(ex, "Error starting download: {Url}", request.VideoUrl);
                return StatusCode(500, $"Error starting download: {ex.Message}");
            }
        }

        [HttpPost("download")]
        public async Task<IActionResult> DownloadVideo([FromQuery] DownloadRequest request)
        {
            try
            {
                if (string.IsNullOrEmpty(request.VideoUrl))
                {
                    return BadRequest("Video URL is required");
                }

                if (!IsValidYouTubeUrl(request.VideoUrl))
                {
                    return BadRequest("Invalid YouTube URL");
                }

                // Generate unique filename to avoid conflicts
                var sessionId = Guid.NewGuid().ToString("N")[..8];
                var outputTemplate = Path.Combine(_downloadPath, $"{sessionId}_%(title)s.%(ext)s");

                // Build yt-dlp command arguments for best quality
                var arguments = new List<string>();

                // Add FFmpeg path if configured (must be first)
                if (!string.IsNullOrEmpty(_ffmpegPath))
                {
                    arguments.Add("--ffmpeg-location");
                    arguments.Add($"\"{_ffmpegPath}\"");
                }

                arguments.AddRange(new[]
                {
                            "-f", GetQualityFormat(request.Quality),
                            "-o", $"\"{outputTemplate}\"",
                            "--no-playlist",
                            "--restrict-filenames",
                            "--merge-output-format", "mp4",
                            "--embed-metadata",
                            request.VideoUrl
                        });

                var result = await RunYtDlpWithCookiesAsync(arguments);

                if (!result.Success)
                {
                    return BadRequest($"Download failed: {result.Error}");
                }

                // Find the downloaded file
                var downloadedFiles = Directory.GetFiles(_downloadPath, $"{sessionId}_*");
                if (downloadedFiles.Length == 0)
                {
                    return NotFound("Downloaded file not found");
                }

                var filePath = downloadedFiles[0];
                var fileName = Path.GetFileName(filePath).Substring(9); // Remove session prefix
                var fileBytes = await System.IO.File.ReadAllBytesAsync(filePath);

                // Clean up the file after reading
                System.IO.File.Delete(filePath);

                var contentType = GetContentType(Path.GetExtension(filePath));
                return File(fileBytes, contentType, fileName);
            }
            catch (Exception ex)
            {
                _logger.LogError(ex, "Error downloading video: {Url}", request.VideoUrl);
                return StatusCode(500, $"Internal server error: {ex.Message}");
            }
        }


        // Get download progress
        [HttpGet("progress/{sessionId}")]
        public IActionResult GetProgress(string sessionId)
        {
            if (!_activeDownloads.TryGetValue(sessionId, out var session))
            {
                return NotFound("Download session not found");
            }

            return Ok(new
            {
                sessionId,
                status = session.Status.ToString().ToLower(),
                progress = session.Progress,
                speed = session.Speed,
                eta = session.ETA,
                fileName = session.FileName,
                fileSize = session.FileSize,
                downloadedSize = session.DownloadedSize,
                error = session.Error,
                startTime = session.StartTime,
                completed = session.Status == DownloadStatus.Completed
            });
        }

        // Cancel download
        [HttpPost("cancel/{sessionId}")]
        public IActionResult CancelDownload(string sessionId)
        {
            if (!_activeDownloads.TryGetValue(sessionId, out var session))
            {
                return NotFound("Download session not found");
            }

            session.CancellationTokenSource.Cancel();
            session.Status = DownloadStatus.Cancelled;

            return Ok(new { sessionId, status = "cancelled" });
        }

        // Download completed file
        [HttpGet("file/{sessionId}")]
        public async Task<IActionResult> DownloadFile(string sessionId)
        {
            if (!_activeDownloads.TryGetValue(sessionId, out var session))
            {
                return NotFound("Download session not found");
            }

            if (session.Status != DownloadStatus.Completed || string.IsNullOrEmpty(session.FilePath))
            {
                return BadRequest("Download not completed or file not available");
            }

            try
            {
                var fileName = Path.GetFileName(session.FilePath);
                if (fileName.Length > 9) fileName = fileName.Substring(9); // Remove session prefix

                var contentType = GetContentType(Path.GetExtension(session.FilePath));
                var fileInfo = new FileInfo(session.FilePath);

                // Fix: Use indexer instead of Add method to avoid duplicate key errors
                Response.Headers["Content-Disposition"] = $"attachment; filename=\"{fileName}\"";
                Response.Headers["Content-Length"] = fileInfo.Length.ToString();
                Response.ContentType = contentType;

                // Stream file directly to response
                using var fileStream = new FileStream(session.FilePath, FileMode.Open, FileAccess.Read);
                await fileStream.CopyToAsync(Response.Body);

                return new EmptyResult();
            }
            catch (Exception ex)
            {
                _logger.LogError(ex, "Error streaming file for session {SessionId}", sessionId);
                return StatusCode(500, "Error streaming file");
            }
        }

        //// Replace your stream-download method with this implementation
        //[HttpGet("stream-download")]
        //public async Task<IActionResult> StreamDownload([FromQuery] DownloadRequest request)
        //{
        //    try
        //    {
        //        if (string.IsNullOrEmpty(request.VideoUrl) || !IsValidYouTubeUrl(request.VideoUrl))
        //        {
        //            return BadRequest("Invalid YouTube URL");
        //        }

        //        // First get video info for proper filename
        //        var videoInfoObj = await GetVideoInfoInternal(request.VideoUrl);
        //        var fileName = "video.mp4"; // Default filename

        //        if (videoInfoObj != null)
        //        {
        //            var videoInfoJson = JsonSerializer.Serialize(videoInfoObj);
        //            var videoInfoElement = JsonSerializer.Deserialize<JsonElement>(videoInfoJson);

        //            if (videoInfoElement.TryGetProperty("Title", out var titleProp))
        //            {
        //                var title = titleProp.GetString();
        //                if (!string.IsNullOrEmpty(title))
        //                {
        //                    // Sanitize filename for download
        //                    var sanitizedTitle = string.Join("_", title.Split(Path.GetInvalidFileNameChars()));
        //                    fileName = $"{sanitizedTitle}.mp4";
        //                }
        //            }
        //        }

        //        // Use yt-dlp to stream directly to response
        //        var arguments = new List<string>
        //{
        //    "-f", GetQualityFormat(request.Quality),
        //    "--no-playlist",
        //    "-o", "-", // Output to stdout
        //    request.VideoUrl
        //};

        //        return await StreamYtDlpToResponse(arguments, fileName);
        //    }
        //    catch (Exception ex)
        //    {
        //        _logger.LogError(ex, "Error streaming download: {Url}", request.VideoUrl);
        //        return StatusCode(500, $"Error streaming download: {ex.Message}");
        //    }
        //}

        // Fix 7: Also fix the other header warning
        private async Task<IActionResult> StreamYtDlpToResponse(List<string> arguments, string fileName)
        {
            var startInfo = new ProcessStartInfo
            {
                FileName = _ytDlpPath,
                UseShellExecute = false,
                RedirectStandardOutput = true,
                RedirectStandardError = true,
                CreateNoWindow = true
            };

            // Use ArgumentList
            startInfo.ArgumentList.Clear();
            foreach (var arg in arguments)
            {
                startInfo.ArgumentList.Add(arg);
            }

            var process = new Process { StartInfo = startInfo };

            try
            {
                process.Start();

                // Fix: Use indexer instead of Add
                Response.Headers["Content-Disposition"] = $"attachment; filename=\"{fileName}\"";
                Response.ContentType = "application/octet-stream";

                await process.StandardOutput.BaseStream.CopyToAsync(Response.Body);
                await process.WaitForExitAsync();

                if (process.ExitCode != 0)
                {
                    var error = await process.StandardError.ReadToEndAsync();
                    _logger.LogError("yt-dlp failed with exit code {ExitCode}: {Error}", process.ExitCode, error);
                    return StatusCode(500, "Download failed");
                }

                return new EmptyResult();
            }
            catch (Exception ex)
            {
                _logger.LogError(ex, "Error during streaming download");
                if (!process.HasExited)
                {
                    process.Kill();
                }
                throw;
            }
            finally
            {
                process?.Dispose();
            }
        }
        // APPROACH 1: Return the direct download URL for browser to handle
        [HttpGet("get-download-url")]
        public async Task<IActionResult> GetDownloadUrl([FromQuery] DownloadRequest request)
        {
            try
            {
                if (string.IsNullOrEmpty(request.VideoUrl) || !IsValidYouTubeUrl(request.VideoUrl))
                {
                    return BadRequest("Invalid YouTube URL");
                }

                // Get direct URL from yt-dlp
                var arguments = new List<string>
        {
            "-f", GetQualityFormat(request.Quality),
            "--get-url",
            "--get-filename",
            "--no-playlist",
            request.VideoUrl
        };

                var result = await RunYtDlpWithCookiesAsync(arguments);
                if (!result.Success)
                {
                    return BadRequest($"Failed to get download URL: {result.Error}");
                }

                var lines = result.Output.Split('\n', StringSplitOptions.RemoveEmptyEntries);
                if (lines.Length < 2)
                {
                    return BadRequest("Could not get download URL and filename");
                }

                var directUrl = lines[0].Trim();
                var filename = lines[1].Trim();

                if (string.IsNullOrEmpty(directUrl))
                {
                    return BadRequest("Could not get direct download URL");
                }

                // Also get video info for additional metadata
                var videoInfo = await GetVideoInfoInternal(request.VideoUrl);

                return Ok(new
                {
                    downloadUrl = directUrl,
                    filename = filename,
                    videoInfo = videoInfo,
                    message = "Use this URL to download directly in your browser",
                    instructions = "Copy the downloadUrl and paste it in a new browser tab, or use it in a download manager"
                });
            }
            catch (Exception ex)
            {
                _logger.LogError(ex, "Error getting download URL: {Url}", request.VideoUrl);
                return StatusCode(500, $"Error getting download URL: {ex.Message}");
            }
        }

        //// APPROACH 2: Endpoint that triggers immediate download in browser
        //[HttpGet("direct-download")]
        //public async Task<IActionResult> DirectDownload([FromQuery] DownloadRequest request)
        //{
        //    try
        //    {
        //        if (string.IsNullOrEmpty(request.VideoUrl) || !IsValidYouTubeUrl(request.VideoUrl))
        //        {
        //            return BadRequest("Invalid YouTube URL");
        //        }

        //        // Get video info first for proper filename
        //        var videoInfoObj = await GetVideoInfoInternal(request.VideoUrl);
        //        var fileName = "video.mp4";

        //        if (videoInfoObj != null)
        //        {
        //            var videoInfoJson = JsonSerializer.Serialize(videoInfoObj);
        //            var videoInfoElement = JsonSerializer.Deserialize<JsonElement>(videoInfoJson);

        //            if (videoInfoElement.TryGetProperty("Title", out var titleProp))
        //            {
        //                var title = titleProp.GetString();
        //                if (!string.IsNullOrEmpty(title))
        //                {
        //                    // Sanitize filename
        //                    var sanitizedTitle = string.Join("_", title.Split(Path.GetInvalidFileNameChars()));
        //                    fileName = $"{sanitizedTitle}.mp4";
        //                }
        //            }
        //        }

        //        // Get the direct URL
        //        var urlArguments = new List<string>
        //{
        //    "-f", GetQualityFormat(request.Quality),
        //    "--get-url",
        //    "--no-playlist",
        //    request.VideoUrl
        //};

        //        var urlResult = await RunYtDlpAsync(urlArguments);
        //        if (!urlResult.Success)
        //        {
        //            return BadRequest($"Failed to get download URL: {urlResult.Error}");
        //        }

        //        var directUrl = urlResult.Output.Trim();
        //        if (string.IsNullOrEmpty(directUrl))
        //        {
        //            return BadRequest("Could not get direct download URL");
        //        }

        //        // Return a redirect response that will trigger browser download
        //        // Set headers to force download
        //        Response.Headers.Add("Content-Disposition", $"attachment; filename=\"{fileName}\"");

        //        // Redirect to the direct URL - browser will download it
        //        return Redirect(directUrl);
        //    }
        //    catch (Exception ex)
        //    {
        //        _logger.LogError(ex, "Error in direct download: {Url}", request.VideoUrl);
        //        return StatusCode(500, $"Error in direct download: {ex.Message}");
        //    }
        //}

        //// BONUS: Hybrid approach - return URL with download instructions
        //[HttpGet("download-info")]
        //public async Task<IActionResult> GetDownloadInfo([FromQuery] DownloadRequest request)
        //{
        //    try
        //    {
        //        if (string.IsNullOrEmpty(request.VideoUrl) || !IsValidYouTubeUrl(request.VideoUrl))
        //        {
        //            return BadRequest("Invalid YouTube URL");
        //        }

        //        // Get both URL and video info
        //        var urlArguments = new List<string>
        //{
        //    "-f", GetQualityFormat(request.Quality),
        //    "--get-url",
        //    "--get-filename",
        //    "--no-playlist",
        //    request.VideoUrl
        //};

        //        var result = await RunYtDlpAsync(arguments: urlArguments);
        //        if (!result.Success)
        //        {
        //            return BadRequest($"Failed to get download info: {result.Error}");
        //        }

        //        var lines = result.Output.Split('\n', StringSplitOptions.RemoveEmptyEntries);
        //        var directUrl = lines.Length > 0 ? lines[0].Trim() : "";
        //        var filename = lines.Length > 1 ? lines[1].Trim() : "video.mp4";

        //        var videoInfo = await GetVideoInfoInternal(request.VideoUrl);

        //        return Ok(new
        //        {
        //            directUrl = directUrl,
        //            filename = filename,
        //            videoInfo = videoInfo,
        //            downloadMethods = new
        //            {
        //                browser = $"Open this URL in a new tab: {directUrl}",
        //                api = $"GET {Request.Scheme}://{Request.Host}/api/YouTube/direct-download?videoUrl={Uri.EscapeDataString(request.VideoUrl)}&quality={request.Quality}",
        //                curl = $"curl -L \"{directUrl}\" -o \"{filename}\""
        //            }
        //        });
        //    }
        //    catch (Exception ex)
        //    {
        //        _logger.LogError(ex, "Error getting download info: {Url}", request.VideoUrl);
        //        return StatusCode(500, $"Error getting download info: {ex.Message}");
        //    }
        //}
        //// 2. Add missing endpoint for WebSocket support
        //[HttpPost("start-ws-download")]
        //public async Task<IActionResult> StartWebSocketDownload([FromBody] DownloadRequest request)
        //{
        //    try
        //    {
        //        if (string.IsNullOrEmpty(request.VideoUrl) || !IsValidYouTubeUrl(request.VideoUrl))
        //        {
        //            return BadRequest("Invalid YouTube URL");
        //        }

        //        var sessionId = Guid.NewGuid().ToString("N")[..8];
        //        var outputTemplate = Path.Combine(_downloadPath, $"{sessionId}_%(title)s.%(ext)s");

        //        var downloadSession = new DownloadSession
        //        {
        //            Id = sessionId,
        //            VideoUrl = request.VideoUrl,
        //            Quality = request.Quality ?? "best",
        //            Status = DownloadStatus.Starting,
        //            StartTime = DateTime.UtcNow
        //        };

        //        _activeDownloads[sessionId] = downloadSession;

        //        // Start download in background
        //        _ = Task.Run(async () => await ProcessDownloadAsync(sessionId, request, outputTemplate));

        //        return Ok(new { sessionId, status = "started", websocketUrl = $"/api/YouTube/ws-download/{sessionId}" });
        //    }
        //    catch (Exception ex)
        //    {
        //        _logger.LogError(ex, "Error starting WebSocket download: {Url}", request.VideoUrl);
        //        return StatusCode(500, $"Error starting WebSocket download: {ex.Message}");
        //    }
        //}

        // 3. Add cleanup endpoint for old downloads
        [HttpDelete("cleanup/{sessionId}")]
        public IActionResult CleanupSession(string sessionId)
        {
            if (_activeDownloads.TryRemove(sessionId, out var session))
            {
                // Cancel if still running
                if (!session.CancellationTokenSource.Token.IsCancellationRequested)
                {
                    session.CancellationTokenSource.Cancel();
                }

                // Delete file if exists
                if (!string.IsNullOrEmpty(session.FilePath) && System.IO.File.Exists(session.FilePath))
                {
                    try
                    {
                        System.IO.File.Delete(session.FilePath);
                    }
                    catch (Exception ex)
                    {
                        _logger.LogWarning(ex, "Failed to delete file: {FilePath}", session.FilePath);
                    }
                }

                return Ok(new { sessionId, status = "cleaned" });
            }

            return NotFound("Session not found");
        }

        // 4. Add endpoint to list active downloads
        [HttpGet("active-downloads")]
        public IActionResult GetActiveDownloads()
        {
            var activeDownloads = _activeDownloads.Values.Select(session => new
            {
                sessionId = session.Id,
                videoUrl = session.VideoUrl,
                status = session.Status.ToString().ToLower(),
                progress = session.Progress,
                startTime = session.StartTime,
                fileName = session.FileName
            }).ToList();

            return Ok(activeDownloads);
        }

        //// APPROACH 3: WebSocket for real-time progress
        //[HttpGet("ws-download/{sessionId}")]
        //public async Task<IActionResult> WebSocketDownload(string sessionId)
        //{
        //    if (!HttpContext.WebSockets.IsWebSocketRequest)
        //    {
        //        return BadRequest("WebSocket connection required");
        //    }

        //    var webSocket = await HttpContext.WebSockets.AcceptWebSocketAsync();
            
        //    if (_activeDownloads.TryGetValue(sessionId, out var session))
        //    {
        //        session.WebSocket = webSocket;
                
        //        // Keep connection alive and send updates
        //        var buffer = new byte[1024 * 4];
        //        while (webSocket.State == System.Net.WebSockets.WebSocketState.Open && 
        //               session.Status != DownloadStatus.Completed)
        //        {
        //            await Task.Delay(1000); // Send updates every second
                    
        //            var progressUpdate = JsonSerializer.Serialize(new
        //            {
        //                progress = session.Progress,
        //                speed = session.Speed,
        //                eta = session.ETA,
        //                status = session.Status.ToString()
        //            });
                    
        //            var bytes = System.Text.Encoding.UTF8.GetBytes(progressUpdate);
        //            await webSocket.SendAsync(
        //                new ArraySegment<byte>(bytes), 
        //                System.Net.WebSockets.WebSocketMessageType.Text, 
        //                true, 
        //                CancellationToken.None);
        //        }
        //    }

        //    return new EmptyResult();
        //}

        // Existing methods...
        [HttpGet("info")]
        public async Task<IActionResult> GetVideoInfo([FromQuery] string videoUrl)
        {
            try
            {
                var info = await GetVideoInfoInternal(videoUrl);
                if (info == null)
                {
                    return BadRequest("Failed to get video info");
                }

                return Ok(info);
            }
            catch (Exception ex)
            {
                _logger.LogError(ex, "Error getting video info: {Url}", videoUrl);
                return StatusCode(500, $"Error getting video info: {ex.Message}");
            }
        }
        // Add this new endpoint to test what formats are actually available
        [HttpGet("debug-formats")]
        public async Task<IActionResult> DebugAvailableFormats([FromQuery] string videoUrl)
        {
            try
            {
                if (string.IsNullOrEmpty(videoUrl) || !IsValidYouTubeUrl(videoUrl))
                {
                    return BadRequest("Invalid YouTube URL");
                }

                // Get all available formats with detailed info
                var arguments = new List<string>
        {
            "-F", // List all available formats
            "--no-playlist",
            videoUrl
        };

                var result = await RunYtDlpWithCookiesAsync(arguments);
                if (!result.Success)
                {
                    return BadRequest($"Failed to get formats: {result.Error}");
                }

                return Ok(new
                {
                    videoUrl = videoUrl,
                    availableFormats = result.Output,
                    debugInfo = "Use this to see what formats are actually available for this video"
                });
            }
            catch (Exception ex)
            {
                _logger.LogError(ex, "Error getting debug formats for: {Url}", videoUrl);
                return StatusCode(500, $"Error: {ex.Message}");
            }
        }

        // Enhanced test method to validate format selection and file sizes
        [HttpGet("test-quality")]
        public async Task<IActionResult> TestQualitySelection([FromQuery] string videoUrl, [FromQuery] string quality = "720p")
        {
            try
            {
                if (string.IsNullOrEmpty(videoUrl) || !IsValidYouTubeUrl(videoUrl))
                {
                    return BadRequest("Invalid YouTube URL");
                }

                var formatString = GetQualityFormat(quality);

                // Test what format would be selected with file size info
                var arguments = new List<string>
        {
            "-f", formatString,
            "--dump-json",
            "--no-playlist",
            videoUrl
        };

                var result = await RunYtDlpWithCookiesAsync(arguments);

                object? formatDetails = null;
                if (result.Success)
                {
                    try
                    {
                        var json = JsonSerializer.Deserialize<JsonElement>(result.Output);

                        // Handle both single format and merged format responses
                        if (json.ValueKind == JsonValueKind.Array)
                        {
                            // Multiple formats (video + audio merge)
                            var formats = new List<object>();
                            long totalSize = 0;

                            foreach (var format in json.EnumerateArray())
                            {
                                var size = GetJsonLong(format, "filesize") + GetJsonLong(format, "filesize_approx");
                                totalSize += size;

                                formats.Add(new
                                {
                                    formatId = GetJsonString(format, "format_id"),
                                    resolution = GetJsonString(format, "resolution"),
                                    width = GetJsonInt(format, "width"),
                                    height = GetJsonInt(format, "height"),
                                    filesize = size,
                                    formatNote = GetJsonString(format, "format_note"),
                                    vcodec = GetJsonString(format, "vcodec"),
                                    acodec = GetJsonString(format, "acodec"),
                                    ext = GetJsonString(format, "ext")
                                });
                            }

                            formatDetails = new
                            {
                                type = "merged",
                                formats = formats,
                                totalEstimatedSize = totalSize,
                                totalEstimatedSizeMB = Math.Round(totalSize / (1024.0 * 1024.0), 2)
                            };
                        }
                        else
                        {
                            // Single format
                            var size = GetJsonLong(json, "filesize") + GetJsonLong(json, "filesize_approx");
                            formatDetails = new
                            {
                                type = "single",
                                formatId = GetJsonString(json, "format_id"),
                                resolution = GetJsonString(json, "resolution"),
                                width = GetJsonInt(json, "width"),
                                height = GetJsonInt(json, "height"),
                                filesize = size,
                                filesizeMB = Math.Round(size / (1024.0 * 1024.0), 2),
                                formatNote = GetJsonString(json, "format_note"),
                                vcodec = GetJsonString(json, "vcodec"),
                                acodec = GetJsonString(json, "acodec"),
                                ext = GetJsonString(json, "ext")
                            };
                        }
                    }
                    catch (Exception ex)
                    {
                        _logger.LogWarning(ex, "Failed to parse format details");
                        formatDetails = new { error = ex.Message, rawOutput = result.Output };
                    }
                }

                return Ok(new
                {
                    requestedQuality = quality,
                    formatString = formatString,
                    success = result.Success,
                    error = result.Error,
                    formatDetails = formatDetails,
                    instructions = new
                    {
                        message = "Check the filesizeMB or totalEstimatedSizeMB values",
                        note = "Different qualities should show different file sizes now"
                    }
                });
            }
            catch (Exception ex)
            {
                _logger.LogError(ex, "Error testing quality selection: {Url}", videoUrl);
                return StatusCode(500, $"Error: {ex.Message}");
            }
        }

        // Fix 1: Update ProcessDownloadAsync to handle Docker environment properly
        private async Task ProcessDownloadAsync(string sessionId, DownloadRequest request, string outputTemplate)
        {
            var session = _activeDownloads[sessionId];

            try
            {
                session.Status = DownloadStatus.InProgress;

                var arguments = new List<string>();

                // Fix: Find FFmpeg in Docker environment
                var possibleFFmpegPaths = new[]
                {
            "/usr/bin/ffmpeg",
            "/usr/local/bin/ffmpeg",
            "/app/ffmpeg",
            "ffmpeg" // Let system find it
        };

                string? workingFFmpegPath = null;
                foreach (var path in possibleFFmpegPaths)
                {
                    if (path == "ffmpeg" || System.IO.File.Exists(path))
                    {
                        workingFFmpegPath = path;
                        break;
                    }
                }

                if (workingFFmpegPath != null)
                {
                    arguments.Add("--ffmpeg-location");
                    arguments.Add(workingFFmpegPath);
                    _logger.LogInformation("Using FFmpeg at: {FFmpegPath}", workingFFmpegPath);
                }
                else
                {
                    _logger.LogWarning("FFmpeg not found at any expected location, continuing without it");
                }

                var quality = request.Quality ?? "best";
                _logger.LogInformation("Using quality: {Quality}", quality);

                arguments.AddRange(new[]
                {
            "-f", GetQualityFormat(quality),
            "-o", outputTemplate,
            "--no-playlist",
            "--restrict-filenames",
            "--merge-output-format", "mp4",
            "--embed-metadata",
            "--newline",
            request.VideoUrl
        });

                _logger.LogInformation("yt-dlp command args: {Args}", string.Join(" ", arguments));

                await RunYtDlpWithProgressAsync(arguments, session);

                if (session.Status != DownloadStatus.Cancelled)
                {
                    var downloadedFiles = Directory.GetFiles(_downloadPath, $"{sessionId}_*");
                    if (downloadedFiles.Length > 0)
                    {
                        session.FilePath = downloadedFiles[0];
                        session.FileName = Path.GetFileName(downloadedFiles[0]);
                        session.Status = DownloadStatus.Completed;
                    }
                    else
                    {
                        session.Status = DownloadStatus.Failed;
                        session.Error = "Downloaded file not found";
                    }
                }
            }
            catch (Exception ex)
            {
                session.Status = DownloadStatus.Failed;
                session.Error = ex.Message;
                _logger.LogError(ex, "Download failed for session {SessionId}", sessionId);
            }
        }


        // Supporting class for cookie setup
        public class CookieSetupRequest
        {
            public string Browser { get; set; } = "chrome";
        }

        // Fix 2: Update the RunYtDlpWithProgressAsync method similarly
        private async Task<YtDlpResult> RunYtDlpWithProgressAsync(List<string> arguments, DownloadSession session)
        {
            // Apply the same cookie and anti-detection measures
            var enhancedArgs = new List<string>();

            enhancedArgs.Add("--user-agent");
            enhancedArgs.Add("\"Mozilla/5.0 (Windows NT 10.0; Win64; x64) AppleWebKit/537.36 (KHTML, like Gecko) Chrome/120.0.0.0 Safari/537.36\"");

            enhancedArgs.Add("--referer");
            enhancedArgs.Add("https://www.youtube.com/");

            enhancedArgs.Add("--cookies-from-browser");
            enhancedArgs.Add("chrome");

            enhancedArgs.AddRange(new[]
            {
        "--sleep-interval", "1",
        "--max-sleep-interval", "5",
        "--extractor-retries", "3",
        "--socket-timeout", "30"
    });

            enhancedArgs.AddRange(arguments);

            var startInfo = new ProcessStartInfo
            {
                FileName = _ytDlpPath,
                UseShellExecute = false,
                RedirectStandardOutput = true,
                RedirectStandardError = true,
                CreateNoWindow = true
            };

            // Use ArgumentList instead of Arguments string
            startInfo.ArgumentList.Clear();
            foreach (var arg in enhancedArgs)
            {
                startInfo.ArgumentList.Add(arg);
            }

            using var process = new Process { StartInfo = startInfo };

            var outputBuilder = new System.Text.StringBuilder();
            var errorBuilder = new System.Text.StringBuilder();

            process.OutputDataReceived += (sender, e) => {
                if (e.Data != null)
                {
                    outputBuilder.AppendLine(e.Data);
                    ParseProgressUpdate(e.Data, session);
                }
            };

            process.ErrorDataReceived += (sender, e) => {
                if (e.Data != null) errorBuilder.AppendLine(e.Data);
            };

            process.Start();
            process.BeginOutputReadLine();
            process.BeginErrorReadLine();

            // Wait for completion or cancellation
            while (!process.HasExited && !session.CancellationTokenSource.Token.IsCancellationRequested)
            {
                await Task.Delay(100);
            }

            if (session.CancellationTokenSource.Token.IsCancellationRequested && !process.HasExited)
            {
                process.Kill();
            }

            var success = process.ExitCode == 0;
            return new YtDlpResult
            {
                Success = success,
                Output = outputBuilder.ToString(),
                Error = errorBuilder.ToString(),
                ExitCode = process.ExitCode
            };
        }

<<<<<<< HEAD
=======
        // Fix 4: Remove or modify cookie setup endpoint for Docker
        [HttpPost("setup-cookies")]
        public async Task<IActionResult> SetupCookies([FromBody] CookieSetupRequest request)
        {
            try
            {
                // In Docker, we can't access browser cookies, so we test without them
                var testArgs = new List<string>
        {
            "--dump-json",
            "--no-playlist",
            "--user-agent", "Mozilla/5.0 (Windows NT 10.0; Win64; x64) AppleWebKit/537.36 (KHTML, like Gecko) Chrome/120.0.0.0 Safari/537.36",
            "--referer", "https://www.youtube.com/",
            "https://www.youtube.com/watch?v=dQw4w9WgXcQ"
        };

                var result = await RunYtDlpTestAsync(testArgs);

                if (result.Success)
                {
                    return Ok(new
                    {
                        message = "YouTube API access test successful (Docker mode - no browser cookies)",
                        mode = "docker",
                        status = "ready",
                        note = "Running in Docker environment without browser cookie support"
                    });
                }
                else
                {
                    return BadRequest(new
                    {
                        message = "YouTube API access test failed",
                        error = result.Error,
                        mode = "docker",
                        suggestions = new[]
                        {
                    "YouTube may be rate limiting or blocking requests",
                    "Try using a VPN or different server location",
                    "Consider implementing proxy rotation",
                    "Try updating yt-dlp to the latest version"
                }
                    });
                }
            }
            catch (Exception ex)
            {
                _logger.LogError(ex, "Error testing YouTube access");
                return StatusCode(500, $"Error testing YouTube access: {ex.Message}");
            }
        }

        // Fix 5: Add Docker diagnostics endpoint
        [HttpGet("docker-diagnostics")]
        public async Task<IActionResult> DockerDiagnostics()
        {
            try
            {
                var diagnostics = new
                {
                    environment = "Docker",
                    downloadPath = _downloadPath,
                    downloadPathExists = Directory.Exists(_downloadPath),
                    ytDlpPath = _ytDlpPath,
                    ytDlpExists = CheckCommandExists(_ytDlpPath),
                    ffmpegPaths = new
                    {
                        configured = _ffmpegPath ?? "null",
                        usrBin = System.IO.File.Exists("/usr/bin/ffmpeg"),
                        usrLocalBin = System.IO.File.Exists("/usr/local/bin/ffmpeg"),
                        systemPath = CheckCommandExists("ffmpeg")
                    },
                    systemInfo = new
                    {
                        workingDirectory = Directory.GetCurrentDirectory(),
                        tempPath = Path.GetTempPath(),
                        containerUser = Environment.UserName,
                        environmentVariables = Environment.GetEnvironmentVariables()
                            .Cast<System.Collections.DictionaryEntry>()
                            .Where(e => e.Key.ToString()?.Contains("PATH") == true ||
                                       e.Key.ToString()?.Contains("HOME") == true ||
                                       e.Key.ToString()?.Contains("USER") == true)
                            .ToDictionary(e => e.Key.ToString()!, e => e.Value?.ToString())
                    },
                    ytDlpVersion = await GetYtDlpVersion()
                };

                return Ok(diagnostics);
            }
            catch (Exception ex)
            {
                _logger.LogError(ex, "Error running Docker diagnostics");
                return StatusCode(500, $"Diagnostics error: {ex.Message}");
            }
        }

        // Helper methods
        private bool CheckCommandExists(string command)
        {
            try
            {
                var startInfo = new ProcessStartInfo
                {
                    FileName = "which",
                    Arguments = command,
                    UseShellExecute = false,
                    RedirectStandardOutput = true,
                    CreateNoWindow = true
                };

                using var process = new Process { StartInfo = startInfo };
                process.Start();
                var output = process.StandardOutput.ReadToEnd();
                process.WaitForExit();

                return process.ExitCode == 0 && !string.IsNullOrWhiteSpace(output);
            }
            catch
            {
                return false;
            }
        }

        private async Task<string> GetYtDlpVersion()
        {
            try
            {
                var startInfo = new ProcessStartInfo
                {
                    FileName = _ytDlpPath,
                    Arguments = "--version",
                    UseShellExecute = false,
                    RedirectStandardOutput = true,
                    CreateNoWindow = true
                };

                using var process = new Process { StartInfo = startInfo };
                process.Start();
                var version = await process.StandardOutput.ReadToEndAsync();
                await process.WaitForExitAsync();

                return process.ExitCode == 0 ? version.Trim() : "Unknown";
            }
            catch (Exception ex)
            {
                return $"Error: {ex.Message}";
            }
        }

        private async Task<YtDlpResult> RunYtDlpTestAsync(List<string> arguments)
        {
            var startInfo = new ProcessStartInfo
            {
                FileName = _ytDlpPath,
                UseShellExecute = false,
                RedirectStandardOutput = true,
                RedirectStandardError = true,
                CreateNoWindow = true
            };

            startInfo.ArgumentList.Clear();
            foreach (var arg in arguments)
            {
                startInfo.ArgumentList.Add(arg);
            }

            using var process = new Process { StartInfo = startInfo };

            var outputBuilder = new System.Text.StringBuilder();
            var errorBuilder = new System.Text.StringBuilder();

            process.OutputDataReceived += (sender, e) => {
                if (e.Data != null) outputBuilder.AppendLine(e.Data);
            };

            process.ErrorDataReceived += (sender, e) => {
                if (e.Data != null) errorBuilder.AppendLine(e.Data);
            };

            process.Start();
            process.BeginOutputReadLine();
            process.BeginErrorReadLine();

            // Add timeout for testing
            var timeoutTask = Task.Delay(30000); // 30 second timeout
            var processTask = process.WaitForExitAsync();

            var completedTask = await Task.WhenAny(processTask, timeoutTask);

            if (completedTask == timeoutTask)
            {
                process.Kill();
                return new YtDlpResult
                {
                    Success = false,
                    Error = "Cookie extraction test timed out",
                    ExitCode = -1
                };
            }

            return new YtDlpResult
            {
                Success = process.ExitCode == 0,
                Output = outputBuilder.ToString(),
                Error = errorBuilder.ToString(),
                ExitCode = process.ExitCode
            };
        }
>>>>>>> 67fd402f

        private void ParseProgressUpdate(string output, DownloadSession session)
        {
            try
            {
                // Handle different types of yt-dlp output

                // 1. Regular download progress: [download]  45.2% of 125.45MiB at 2.35MiB/s ETA 00:32
                var progressRegex = new Regex(@"\[download\]\s+(\d+\.?\d*)%.*?(\d+\.?\d*\w+iB)\s+at\s+(\d+\.?\d*\w+iB/s).*?ETA\s+(\d{2}:\d{2})");
                var progressMatch = progressRegex.Match(output);

                // 2. Multi-stream info: [info] f137: Downloading webpage  
                var infoRegex = new Regex(@"\[info\]\s+(.+)");
                var infoMatch = infoRegex.Match(output);

                // 3. Merging info: [ffmpeg] Merging formats into "filename.mp4"
                var mergeRegex = new Regex(@"\[ffmpeg\]\s+Merging formats into");
                var mergeMatch = mergeRegex.Match(output);

                if (progressMatch.Success)
                {
                    if (double.TryParse(progressMatch.Groups[1].Value, out var progress))
                    {
                        // Only update progress if it's higher than current (avoid regression during multi-stream)
                        if (progress > session.Progress || session.Progress == 0)
                        {
                            session.Progress = progress;
                        }
                    }

                    var currentFileSize = progressMatch.Groups[2].Value;
                    var currentSpeed = progressMatch.Groups[3].Value;
                    var currentETA = progressMatch.Groups[4].Value;

                    // Keep track of the largest file size seen (likely the video stream)
                    if (string.IsNullOrEmpty(session.FileSize) ||
                        IsLargerFileSize(currentFileSize, session.FileSize))
                    {
                        session.FileSize = currentFileSize;
                    }

                    session.Speed = currentSpeed;
                    session.ETA = currentETA;

                    _logger.LogDebug("Session {SessionId}: Progress {Progress}%, Size {FileSize}, Speed {Speed}",
                        session.Id, session.Progress, session.FileSize, session.Speed);
                }
                else if (mergeMatch.Success)
                {
                    // When merging starts, we're near completion
                    session.Progress = Math.Max(session.Progress, 95);
                    session.Speed = "Merging...";
                    session.ETA = "00:01";

                    _logger.LogInformation("Session {SessionId}: Merging video and audio streams", session.Id);
                }
                else if (infoMatch.Success)
                {
                    _logger.LogDebug("Session {SessionId}: {Info}", session.Id, infoMatch.Groups[1].Value);
                }

                // Send WebSocket update if connected
                if (session.WebSocket?.State == System.Net.WebSockets.WebSocketState.Open)
                {
                    var update = JsonSerializer.Serialize(new
                    {
                        sessionId = session.Id,
                        progress = session.Progress,
                        speed = session.Speed,
                        eta = session.ETA,
                        fileSize = session.FileSize,
                        status = session.Status.ToString().ToLower()
                    });

                    var bytes = System.Text.Encoding.UTF8.GetBytes(update);
                    _ = session.WebSocket.SendAsync(
                        new ArraySegment<byte>(bytes),
                        System.Net.WebSockets.WebSocketMessageType.Text,
                        true,
                        CancellationToken.None);
                }
            }
            catch (Exception ex)
            {
                _logger.LogWarning(ex, "Error parsing progress update: {Output}", output);
            }
        }

        private static bool IsLargerFileSize(string newSize, string currentSize)
        {
            try
            {
                // Simple comparison - extract numbers and compare
                var newSizeMatch = Regex.Match(newSize, @"(\d+\.?\d*)");
                var currentSizeMatch = Regex.Match(currentSize, @"(\d+\.?\d*)");

                if (newSizeMatch.Success && currentSizeMatch.Success &&
                    double.TryParse(newSizeMatch.Groups[1].Value, out var newNum) &&
                    double.TryParse(currentSizeMatch.Groups[1].Value, out var currentNum))
                {
                    // If both are same unit (MiB, GiB), compare directly
                    if (newSize.Contains("GiB") && currentSize.Contains("MiB")) return true;
                    if (newSize.Contains("MiB") && currentSize.Contains("GiB")) return false;

                    return newNum > currentNum;
                }
            }
            catch
            {
                // If comparison fails, keep the new size
            }

            return true;
        }
        private async Task<object?> GetVideoInfoInternal(string videoUrl)
        {
            if (string.IsNullOrEmpty(videoUrl) || !IsValidYouTubeUrl(videoUrl))
                return null;

            var arguments = new List<string>
            {
                "--dump-json",
                "--no-playlist",
                videoUrl
            };

            var result = await RunYtDlpWithCookiesAsync(arguments);
            if (!result.Success) return null;

            var videoInfo = JsonSerializer.Deserialize<JsonElement>(result.Output);

            return new
            {
                Title = GetJsonString(videoInfo, "title"),
                Author = GetJsonString(videoInfo, "uploader"),
                Duration = GetJsonInt(videoInfo, "duration"),
                DurationString = TimeSpan.FromSeconds(GetJsonInt(videoInfo, "duration")).ToString(@"mm\:ss"),
                Description = GetJsonString(videoInfo, "description"),
                ThumbnailUrl = GetJsonString(videoInfo, "thumbnail"),
                UploadDate = GetJsonString(videoInfo, "upload_date"),
                ViewCount = GetJsonLong(videoInfo, "view_count"),
                VideoId = GetJsonString(videoInfo, "id"),
                AvailableFormats = GetAvailableFormats(videoInfo)
            };
        }

        //// Keep existing helper methods...
        //private async Task<YtDlpResult> RunYtDlpAsync(List<string> arguments)
        //{
        //    var startInfo = new ProcessStartInfo
        //    {
        //        FileName = _ytDlpPath,
        //        Arguments = string.Join(" ", arguments),
        //        UseShellExecute = false,
        //        RedirectStandardOutput = true,
        //        RedirectStandardError = true,
        //        CreateNoWindow = true
        //    };

        //    using var process = new Process { StartInfo = startInfo };

        //    var outputBuilder = new System.Text.StringBuilder();
        //    var errorBuilder = new System.Text.StringBuilder();

        //    process.OutputDataReceived += (sender, e) => {
        //        if (e.Data != null) outputBuilder.AppendLine(e.Data);
        //    };

        //    process.ErrorDataReceived += (sender, e) => {
        //        if (e.Data != null) errorBuilder.AppendLine(e.Data);
        //    };

        //    process.Start();
        //    process.BeginOutputReadLine();
        //    process.BeginErrorReadLine();

        //    await process.WaitForExitAsync();

        //    return new YtDlpResult
        //    {
        //        Success = process.ExitCode == 0,
        //        Output = outputBuilder.ToString(),
        //        Error = errorBuilder.ToString(),
        //        ExitCode = process.ExitCode
        //    };
        //}


        // Fix 2: Update RunYtDlpWithCookiesAsync for Docker (no browser cookies available)
        private async Task<YtDlpResult> RunYtDlpWithCookiesAsync(List<string> arguments)
        {
            var enhancedArgs = new List<string>();

            // Docker-compatible anti-detection measures (no browser cookies)
            enhancedArgs.Add("--user-agent");
            enhancedArgs.Add("Mozilla/5.0 (Windows NT 10.0; Win64; x64) AppleWebKit/537.36 (KHTML, like Gecko) Chrome/120.0.0.0 Safari/537.36");

            enhancedArgs.Add("--referer");
            enhancedArgs.Add("https://www.youtube.com/");

            // Add headers to mimic real browser behavior
            enhancedArgs.Add("--add-header");
            enhancedArgs.Add("Accept:text/html,application/xhtml+xml,application/xml;q=0.9,image/avif,image/webp,image/apng,*/*;q=0.8");

            enhancedArgs.Add("--add-header");
            enhancedArgs.Add("Accept-Language:en-US,en;q=0.9");

            enhancedArgs.Add("--add-header");
            enhancedArgs.Add("Accept-Encoding:gzip, deflate, br");

            // Network and retry settings
            enhancedArgs.AddRange(new[]
            {
        "--sleep-interval", "1",
        "--max-sleep-interval", "5",
        "--extractor-retries", "3",
        "--socket-timeout", "30",
        "--fragment-retries", "10"
    });

            enhancedArgs.AddRange(arguments);

            var startInfo = new ProcessStartInfo
            {
                FileName = _ytDlpPath,
                UseShellExecute = false,
                RedirectStandardOutput = true,
                RedirectStandardError = true,
                CreateNoWindow = true
            };

            // Use ArgumentList for proper escaping
            startInfo.ArgumentList.Clear();
            foreach (var arg in enhancedArgs)
            {
                startInfo.ArgumentList.Add(arg);
            }

            using var process = new Process { StartInfo = startInfo };

            var outputBuilder = new System.Text.StringBuilder();
            var errorBuilder = new System.Text.StringBuilder();

            process.OutputDataReceived += (sender, e) => {
                if (e.Data != null) outputBuilder.AppendLine(e.Data);
            };

            process.ErrorDataReceived += (sender, e) => {
                if (e.Data != null) errorBuilder.AppendLine(e.Data);
            };

            process.Start();
            process.BeginOutputReadLine();
            process.BeginErrorReadLine();

            await process.WaitForExitAsync();

            return new YtDlpResult
            {
                Success = process.ExitCode == 0,
                Output = outputBuilder.ToString(),
                Error = errorBuilder.ToString(),
                ExitCode = process.ExitCode
            };
        }

        private static string GetQualityFormat(string? quality)
        {
            // Fix: Handle null/empty quality properly
            if (string.IsNullOrEmpty(quality))
            {
                quality = "best";
            }

            return quality.ToLower() switch
            {
                // Try to get specific resolution, but be more aggressive about limiting quality
                "240p" => "worst[height<=240][ext=mp4]/worst[height<=240]/worst[ext=mp4]/worst",
                "360p" => "best[height<=360][height>=240][ext=mp4]/best[height<=360][ext=mp4]/worst[height>240]",
                "480p" => "best[height<=480][height>=360][ext=mp4]/best[height<=480][ext=mp4]/best[height<=480]",
                "720p" => "best[height<=720][height>=480][ext=mp4]/best[height<=720][ext=mp4]/best[height<=720]",
                "1080p" => "best[height<=1080][height>=720][ext=mp4]/best[height<=1080][ext=mp4]/best[height<=1080]",
                "1440p" => "best[height<=1440][height>=1080][ext=mp4]/best[height<=1440][ext=mp4]/best[height<=1440]",
                "4k" => "best[height<=2160][height>=1440][ext=mp4]/best[height<=2160][ext=mp4]/best[height<=2160]",

                // More explicit format selection
                "small" => "worst[ext=mp4]/worst",
                "medium" => "best[height<=480][ext=mp4]/best[height<=480]",
                "large" => "best[height<=1080][ext=mp4]/best[height<=1080]",

                // Audio only
                "audio" => "bestaudio[ext=m4a]/bestaudio[ext=mp3]/bestaudio",


                // Bandwidth-conscious options
                "low-bandwidth" => "worst[ext=mp4]/worst",
                "mobile" => "best[height<=480][ext=mp4]/best[height<=480]",

                // Original options (kept for compatibility)
                "best" => "best[ext=mp4]/best",
                "best-merge" => "bestvideo[ext=mp4]+bestaudio[ext=m4a]/bestvideo+bestaudio",
                "worst" => "worst[ext=mp4]/worst",

                // Default fallback
                _ => "best[ext=mp4]/best"
            };
        }

        private static bool IsValidYouTubeUrl(string url)
        {
            var patterns = new[]
            {
                @"^https?://(www\.)?youtube\.com/watch\?v=[\w-]+",
                @"^https?://(www\.)?youtu\.be/[\w-]+",
                @"^https?://(www\.)?youtube\.com/embed/[\w-]+",
                @"^https?://(www\.)?youtube\.com/v/[\w-]+"
            };

            return patterns.Any(pattern => Regex.IsMatch(url, pattern, RegexOptions.IgnoreCase));
        }

        private static string GetContentType(string extension)
        {
            return extension.ToLower() switch
            {
                ".mp4" => "video/mp4",
                ".webm" => "video/webm",
                ".mkv" => "video/x-matroska",
                ".mp3" => "audio/mpeg",
                ".m4a" => "audio/mp4",
                ".wav" => "audio/wav",
                _ => "application/octet-stream"
            };
        }

        private static string GetJsonString(JsonElement element, string property)
        {
            return element.TryGetProperty(property, out var prop) && prop.ValueKind == JsonValueKind.String
                ? prop.GetString() ?? ""
                : "";
        }

        private static int GetJsonInt(JsonElement element, string property)
        {
            return element.TryGetProperty(property, out var prop) && prop.ValueKind == JsonValueKind.Number
                ? prop.GetInt32()
                : 0;
        }

        private static long GetJsonLong(JsonElement element, string property)
        {
            return element.TryGetProperty(property, out var prop) && prop.ValueKind == JsonValueKind.Number
                ? prop.GetInt64()
                : 0;
        }

        private static List<object> GetAvailableFormats(JsonElement videoInfo)
        {
            var formats = new List<object>();

            if (videoInfo.TryGetProperty("formats", out var formatsArray) &&
                formatsArray.ValueKind == JsonValueKind.Array)
            {
                foreach (var format in formatsArray.EnumerateArray())
                {
                    if (format.TryGetProperty("vcodec", out var vcodec) &&
                        vcodec.GetString() != "none" &&
                        format.TryGetProperty("acodec", out var acodec) &&
                        acodec.GetString() != "none")
                    {
                        formats.Add(new
                        {
                            Quality = GetJsonString(format, "format_note"),
                            Resolution = GetJsonString(format, "resolution"),
                            Extension = GetJsonString(format, "ext"),
                            FileSize = GetJsonLong(format, "filesize")
                        });
                    }
                }
            }

            return formats.Take(10).ToList();
        }
    }

    // Supporting classes
    public class DownloadRequest
    {
        public string VideoUrl { get; set; } = string.Empty;
        public string? Quality { get; set; } = "best";
    }

    public class YtDlpResult
    {
        public bool Success { get; set; }
        public string Output { get; set; } = string.Empty;
        public string Error { get; set; } = string.Empty;
        public int ExitCode { get; set; }
    }

    public class DownloadSession
    {
        public string Id { get; set; } = string.Empty;
        public string VideoUrl { get; set; } = string.Empty;
        public string Quality { get; set; } = string.Empty;
        public DownloadStatus Status { get; set; }
        public double Progress { get; set; }
        public string Speed { get; set; } = string.Empty;
        public string ETA { get; set; } = string.Empty;
        public string FileSize { get; set; } = string.Empty;
        public long DownloadedSize { get; set; }
        public string FileName { get; set; } = string.Empty;
        public string FilePath { get; set; } = string.Empty;
        public string Error { get; set; } = string.Empty;
        public DateTime StartTime { get; set; }
        public CancellationTokenSource CancellationTokenSource { get; set; } = new();
        public System.Net.WebSockets.WebSocket? WebSocket { get; set; }
    }

    public enum DownloadStatus
    {
        Starting,
        InProgress,
        Completed,
        Failed,
        Cancelled
    }

    public class VideoInfo
    {
        public string Title { get; set; } = string.Empty;
        public string Author { get; set; } = string.Empty;
        public int Duration { get; set; }
        public string DurationString { get; set; } = string.Empty;
        public string Description { get; set; } = string.Empty;
        public string ThumbnailUrl { get; set; } = string.Empty;
        public string UploadDate { get; set; } = string.Empty;
        public long ViewCount { get; set; }
        public string VideoId { get; set; } = string.Empty;
        public List<object> AvailableFormats { get; set; } = new();
    }
}<|MERGE_RESOLUTION|>--- conflicted
+++ resolved
@@ -975,217 +975,6 @@
             };
         }
 
-<<<<<<< HEAD
-=======
-        // Fix 4: Remove or modify cookie setup endpoint for Docker
-        [HttpPost("setup-cookies")]
-        public async Task<IActionResult> SetupCookies([FromBody] CookieSetupRequest request)
-        {
-            try
-            {
-                // In Docker, we can't access browser cookies, so we test without them
-                var testArgs = new List<string>
-        {
-            "--dump-json",
-            "--no-playlist",
-            "--user-agent", "Mozilla/5.0 (Windows NT 10.0; Win64; x64) AppleWebKit/537.36 (KHTML, like Gecko) Chrome/120.0.0.0 Safari/537.36",
-            "--referer", "https://www.youtube.com/",
-            "https://www.youtube.com/watch?v=dQw4w9WgXcQ"
-        };
-
-                var result = await RunYtDlpTestAsync(testArgs);
-
-                if (result.Success)
-                {
-                    return Ok(new
-                    {
-                        message = "YouTube API access test successful (Docker mode - no browser cookies)",
-                        mode = "docker",
-                        status = "ready",
-                        note = "Running in Docker environment without browser cookie support"
-                    });
-                }
-                else
-                {
-                    return BadRequest(new
-                    {
-                        message = "YouTube API access test failed",
-                        error = result.Error,
-                        mode = "docker",
-                        suggestions = new[]
-                        {
-                    "YouTube may be rate limiting or blocking requests",
-                    "Try using a VPN or different server location",
-                    "Consider implementing proxy rotation",
-                    "Try updating yt-dlp to the latest version"
-                }
-                    });
-                }
-            }
-            catch (Exception ex)
-            {
-                _logger.LogError(ex, "Error testing YouTube access");
-                return StatusCode(500, $"Error testing YouTube access: {ex.Message}");
-            }
-        }
-
-        // Fix 5: Add Docker diagnostics endpoint
-        [HttpGet("docker-diagnostics")]
-        public async Task<IActionResult> DockerDiagnostics()
-        {
-            try
-            {
-                var diagnostics = new
-                {
-                    environment = "Docker",
-                    downloadPath = _downloadPath,
-                    downloadPathExists = Directory.Exists(_downloadPath),
-                    ytDlpPath = _ytDlpPath,
-                    ytDlpExists = CheckCommandExists(_ytDlpPath),
-                    ffmpegPaths = new
-                    {
-                        configured = _ffmpegPath ?? "null",
-                        usrBin = System.IO.File.Exists("/usr/bin/ffmpeg"),
-                        usrLocalBin = System.IO.File.Exists("/usr/local/bin/ffmpeg"),
-                        systemPath = CheckCommandExists("ffmpeg")
-                    },
-                    systemInfo = new
-                    {
-                        workingDirectory = Directory.GetCurrentDirectory(),
-                        tempPath = Path.GetTempPath(),
-                        containerUser = Environment.UserName,
-                        environmentVariables = Environment.GetEnvironmentVariables()
-                            .Cast<System.Collections.DictionaryEntry>()
-                            .Where(e => e.Key.ToString()?.Contains("PATH") == true ||
-                                       e.Key.ToString()?.Contains("HOME") == true ||
-                                       e.Key.ToString()?.Contains("USER") == true)
-                            .ToDictionary(e => e.Key.ToString()!, e => e.Value?.ToString())
-                    },
-                    ytDlpVersion = await GetYtDlpVersion()
-                };
-
-                return Ok(diagnostics);
-            }
-            catch (Exception ex)
-            {
-                _logger.LogError(ex, "Error running Docker diagnostics");
-                return StatusCode(500, $"Diagnostics error: {ex.Message}");
-            }
-        }
-
-        // Helper methods
-        private bool CheckCommandExists(string command)
-        {
-            try
-            {
-                var startInfo = new ProcessStartInfo
-                {
-                    FileName = "which",
-                    Arguments = command,
-                    UseShellExecute = false,
-                    RedirectStandardOutput = true,
-                    CreateNoWindow = true
-                };
-
-                using var process = new Process { StartInfo = startInfo };
-                process.Start();
-                var output = process.StandardOutput.ReadToEnd();
-                process.WaitForExit();
-
-                return process.ExitCode == 0 && !string.IsNullOrWhiteSpace(output);
-            }
-            catch
-            {
-                return false;
-            }
-        }
-
-        private async Task<string> GetYtDlpVersion()
-        {
-            try
-            {
-                var startInfo = new ProcessStartInfo
-                {
-                    FileName = _ytDlpPath,
-                    Arguments = "--version",
-                    UseShellExecute = false,
-                    RedirectStandardOutput = true,
-                    CreateNoWindow = true
-                };
-
-                using var process = new Process { StartInfo = startInfo };
-                process.Start();
-                var version = await process.StandardOutput.ReadToEndAsync();
-                await process.WaitForExitAsync();
-
-                return process.ExitCode == 0 ? version.Trim() : "Unknown";
-            }
-            catch (Exception ex)
-            {
-                return $"Error: {ex.Message}";
-            }
-        }
-
-        private async Task<YtDlpResult> RunYtDlpTestAsync(List<string> arguments)
-        {
-            var startInfo = new ProcessStartInfo
-            {
-                FileName = _ytDlpPath,
-                UseShellExecute = false,
-                RedirectStandardOutput = true,
-                RedirectStandardError = true,
-                CreateNoWindow = true
-            };
-
-            startInfo.ArgumentList.Clear();
-            foreach (var arg in arguments)
-            {
-                startInfo.ArgumentList.Add(arg);
-            }
-
-            using var process = new Process { StartInfo = startInfo };
-
-            var outputBuilder = new System.Text.StringBuilder();
-            var errorBuilder = new System.Text.StringBuilder();
-
-            process.OutputDataReceived += (sender, e) => {
-                if (e.Data != null) outputBuilder.AppendLine(e.Data);
-            };
-
-            process.ErrorDataReceived += (sender, e) => {
-                if (e.Data != null) errorBuilder.AppendLine(e.Data);
-            };
-
-            process.Start();
-            process.BeginOutputReadLine();
-            process.BeginErrorReadLine();
-
-            // Add timeout for testing
-            var timeoutTask = Task.Delay(30000); // 30 second timeout
-            var processTask = process.WaitForExitAsync();
-
-            var completedTask = await Task.WhenAny(processTask, timeoutTask);
-
-            if (completedTask == timeoutTask)
-            {
-                process.Kill();
-                return new YtDlpResult
-                {
-                    Success = false,
-                    Error = "Cookie extraction test timed out",
-                    ExitCode = -1
-                };
-            }
-
-            return new YtDlpResult
-            {
-                Success = process.ExitCode == 0,
-                Output = outputBuilder.ToString(),
-                Error = errorBuilder.ToString(),
-                ExitCode = process.ExitCode
-            };
-        }
->>>>>>> 67fd402f
 
         private void ParseProgressUpdate(string output, DownloadSession session)
         {
